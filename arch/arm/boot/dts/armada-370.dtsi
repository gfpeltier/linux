/*
 * Device Tree Include file for Marvell Armada 370 family SoC
 *
 * Copyright (C) 2012 Marvell
 *
 * Lior Amsalem <alior@marvell.com>
 * Gregory CLEMENT <gregory.clement@free-electrons.com>
 * Thomas Petazzoni <thomas.petazzoni@free-electrons.com>
 *
 * This file is licensed under the terms of the GNU General Public
 * License version 2.  This program is licensed "as is" without any
 * warranty of any kind, whether express or implied.
 *
 * Contains definitions specific to the Armada 370 SoC that are not
 * common to all Armada SoCs.
 */

#include "armada-370-xp.dtsi"
/include/ "skeleton.dtsi"

/ {
	model = "Marvell Armada 370 family SoC";
	compatible = "marvell,armada370", "marvell,armada-370-xp";

	aliases {
		gpio0 = &gpio0;
		gpio1 = &gpio1;
		gpio2 = &gpio2;
	};

	soc {
		compatible = "marvell,armada370-mbus", "simple-bus";

		bootrom {
			compatible = "marvell,bootrom";
			reg = <MBUS_ID(0x01, 0xe0) 0 0x100000>;
		};

		pcie-controller {
			compatible = "marvell,armada-370-pcie";
			status = "disabled";
			device_type = "pci";

			#address-cells = <3>;
			#size-cells = <2>;

<<<<<<< HEAD
=======
			msi-parent = <&mpic>;
>>>>>>> d8ec26d7
			bus-range = <0x00 0xff>;

			ranges =
			       <0x82000000 0 0x40000 MBUS_ID(0xf0, 0x01) 0x40000 0 0x00002000
				0x82000000 0 0x80000 MBUS_ID(0xf0, 0x01) 0x80000 0 0x00002000
				0x82000000 0x1 0     MBUS_ID(0x04, 0xe8) 0       1 0 /* Port 0.0 MEM */
				0x81000000 0x1 0     MBUS_ID(0x04, 0xe0) 0       1 0 /* Port 0.0 IO  */
				0x82000000 0x2 0     MBUS_ID(0x08, 0xe8) 0       1 0 /* Port 1.0 MEM */
				0x81000000 0x2 0     MBUS_ID(0x08, 0xe0) 0       1 0 /* Port 1.0 IO  */>;

			pcie@1,0 {
				device_type = "pci";
				assigned-addresses = <0x82000800 0 0x40000 0 0x2000>;
				reg = <0x0800 0 0 0 0>;
				#address-cells = <3>;
				#size-cells = <2>;
				#interrupt-cells = <1>;
                                ranges = <0x82000000 0 0 0x82000000 0x1 0 1 0
                                          0x81000000 0 0 0x81000000 0x1 0 1 0>;
				interrupt-map-mask = <0 0 0 0>;
				interrupt-map = <0 0 0 0 &mpic 58>;
				marvell,pcie-port = <0>;
				marvell,pcie-lane = <0>;
				clocks = <&gateclk 5>;
				status = "disabled";
			};

			pcie@2,0 {
				device_type = "pci";
				assigned-addresses = <0x82002800 0 0x80000 0 0x2000>;
				reg = <0x1000 0 0 0 0>;
				#address-cells = <3>;
				#size-cells = <2>;
				#interrupt-cells = <1>;
                                ranges = <0x82000000 0 0 0x82000000 0x2 0 1 0
                                          0x81000000 0 0 0x81000000 0x2 0 1 0>;
				interrupt-map-mask = <0 0 0 0>;
				interrupt-map = <0 0 0 0 &mpic 62>;
				marvell,pcie-port = <1>;
				marvell,pcie-lane = <0>;
				clocks = <&gateclk 9>;
				status = "disabled";
			};
		};

		internal-regs {
			system-controller@18200 {
				compatible = "marvell,armada-370-xp-system-controller";
				reg = <0x18200 0x100>;
			};

			L2: l2-cache {
				compatible = "marvell,aurora-outer-cache";
				reg = <0x08000 0x1000>;
				cache-id-part = <0x100>;
				wt-override;
			};

			interrupt-controller@20000 {
				reg = <0x20a00 0x1d0>, <0x21870 0x58>;
			};

			pinctrl {
				compatible = "marvell,mv88f6710-pinctrl";
				reg = <0x18000 0x38>;

				sdio_pins1: sdio-pins1 {
					marvell,pins = "mpp9",  "mpp11", "mpp12",
							"mpp13", "mpp14", "mpp15";
					marvell,function = "sd0";
				};

				sdio_pins2: sdio-pins2 {
					marvell,pins = "mpp47", "mpp48", "mpp49",
							"mpp50", "mpp51", "mpp52";
					marvell,function = "sd0";
				};

				sdio_pins3: sdio-pins3 {
					marvell,pins = "mpp48", "mpp49", "mpp50",
							"mpp51", "mpp52", "mpp53";
					marvell,function = "sd0";
				};
			};

			gpio0: gpio@18100 {
				compatible = "marvell,orion-gpio";
				reg = <0x18100 0x40>;
				ngpios = <32>;
				gpio-controller;
				#gpio-cells = <2>;
				interrupt-controller;
				#interrupt-cells = <2>;
				interrupts = <82>, <83>, <84>, <85>;
			};

			gpio1: gpio@18140 {
				compatible = "marvell,orion-gpio";
				reg = <0x18140 0x40>;
				ngpios = <32>;
				gpio-controller;
				#gpio-cells = <2>;
				interrupt-controller;
				#interrupt-cells = <2>;
				interrupts = <87>, <88>, <89>, <90>;
			};

			gpio2: gpio@18180 {
				compatible = "marvell,orion-gpio";
				reg = <0x18180 0x40>;
				ngpios = <2>;
				gpio-controller;
				#gpio-cells = <2>;
				interrupt-controller;
				#interrupt-cells = <2>;
				interrupts = <91>;
			};

			timer@20300 {
				compatible = "marvell,armada-370-timer";
				clocks = <&coreclk 2>;
			};

			coreclk: mvebu-sar@18230 {
				compatible = "marvell,armada-370-core-clock";
				reg = <0x18230 0x08>;
				#clock-cells = <1>;
			};

			gateclk: clock-gating-control@18220 {
				compatible = "marvell,armada-370-gating-clock";
				reg = <0x18220 0x4>;
				clocks = <&coreclk 0>;
				#clock-cells = <1>;
			};

			xor@60800 {
				compatible = "marvell,orion-xor";
				reg = <0x60800 0x100
				       0x60A00 0x100>;
				status = "okay";

				xor00 {
					interrupts = <51>;
					dmacap,memcpy;
					dmacap,xor;
				};
				xor01 {
					interrupts = <52>;
					dmacap,memcpy;
					dmacap,xor;
					dmacap,memset;
				};
			};

			xor@60900 {
				compatible = "marvell,orion-xor";
				reg = <0x60900 0x100
				       0x60b00 0x100>;
				status = "okay";

				xor10 {
					interrupts = <94>;
					dmacap,memcpy;
					dmacap,xor;
				};
				xor11 {
					interrupts = <95>;
					dmacap,memcpy;
					dmacap,xor;
					dmacap,memset;
				};
			};

			i2c0: i2c@11000 {
				reg = <0x11000 0x20>;
			};

			i2c1: i2c@11100 {
				reg = <0x11100 0x20>;
			};

			usb@50000 {
				clocks = <&coreclk 0>;
			};

			usb@51000 {
				clocks = <&coreclk 0>;
			};

			thermal@18300 {
				compatible = "marvell,armada370-thermal";
				reg = <0x18300 0x4
					0x18304 0x4>;
				status = "okay";
			};
		};
	};
};<|MERGE_RESOLUTION|>--- conflicted
+++ resolved
@@ -44,10 +44,7 @@
 			#address-cells = <3>;
 			#size-cells = <2>;
 
-<<<<<<< HEAD
-=======
 			msi-parent = <&mpic>;
->>>>>>> d8ec26d7
 			bus-range = <0x00 0xff>;
 
 			ranges =
