--- conflicted
+++ resolved
@@ -34,13 +34,8 @@
 struct op_x86_model_spec {
 	int (*init)(struct oprofile_operations *ops);
 	void (*exit)(void);
-<<<<<<< HEAD
-	unsigned int const num_counters;
-	unsigned int const num_controls;
-=======
 	unsigned int num_counters;
 	unsigned int num_controls;
->>>>>>> df13b31c
 	void (*fill_in_addresses)(struct op_msrs * const msrs);
 	void (*setup_ctrs)(struct op_msrs const * const msrs);
 	int (*check_ctrs)(struct pt_regs * const regs,
@@ -54,11 +49,8 @@
 extern struct op_x86_model_spec const op_p4_spec;
 extern struct op_x86_model_spec const op_p4_ht2_spec;
 extern struct op_x86_model_spec const op_amd_spec;
-<<<<<<< HEAD
-=======
 extern struct op_x86_model_spec op_arch_perfmon_spec;
 
 extern void arch_perfmon_setup_counters(void);
->>>>>>> df13b31c
 
 #endif /* OP_X86_MODEL_H */