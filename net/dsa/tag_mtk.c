/*
 * Mediatek DSA Tag support
 * Copyright (C) 2017 Landen Chao <landen.chao@mediatek.com>
 *		      Sean Wang <sean.wang@mediatek.com>
 * This program is free software; you can redistribute it and/or modify
 * it under the terms of the GNU General Public License version 2 and
 * only version 2 as published by the Free Software Foundation.
 *
 * This program is distributed in the hope that it will be useful,
 * but WITHOUT ANY WARRANTY; without even the implied warranty of
 * MERCHANTABILITY or FITNESS FOR A PARTICULAR PURPOSE.  See the
 * GNU General Public License for more details.
 */

#include <linux/etherdevice.h>

#include "dsa_priv.h"

#define MTK_HDR_LEN		4
#define MTK_HDR_RECV_SOURCE_PORT_MASK	GENMASK(2, 0)
#define MTK_HDR_XMIT_DP_BIT_MASK	GENMASK(5, 0)

static struct sk_buff *mtk_tag_xmit(struct sk_buff *skb,
				    struct net_device *dev)
{
	struct dsa_slave_priv *p = netdev_priv(dev);
	u8 *mtk_tag;

	if (skb_cow_head(skb, MTK_HDR_LEN) < 0)
		return NULL;

	skb_push(skb, MTK_HDR_LEN);

	memmove(skb->data, skb->data + MTK_HDR_LEN, 2 * ETH_ALEN);

	/* Build the tag after the MAC Source Address */
	mtk_tag = skb->data + 2 * ETH_ALEN;
	mtk_tag[0] = 0;
	mtk_tag[1] = (1 << p->dp->index) & MTK_HDR_XMIT_DP_BIT_MASK;
	mtk_tag[2] = 0;
	mtk_tag[3] = 0;

	return skb;
}

static struct sk_buff *mtk_tag_rcv(struct sk_buff *skb, struct net_device *dev,
				   struct packet_type *pt)
{
	struct dsa_switch_tree *dst = dev->dsa_ptr;
	struct dsa_switch *ds;
	int port;
	__be16 *phdr, hdr;

	if (unlikely(!pskb_may_pull(skb, MTK_HDR_LEN)))
		return NULL;

	/* The MTK header is added by the switch between src addr
	 * and ethertype at this point, skb->data points to 2 bytes
	 * after src addr so header should be 2 bytes right before.
	 */
	phdr = (__be16 *)(skb->data - 2);
	hdr = ntohs(*phdr);

	/* Remove MTK tag and recalculate checksum. */
	skb_pull_rcsum(skb, MTK_HDR_LEN);

	memmove(skb->data - ETH_HLEN,
		skb->data - ETH_HLEN - MTK_HDR_LEN,
		2 * ETH_ALEN);

	/* This protocol doesn't support cascading multiple
	 * switches so it's safe to assume the switch is first
	 * in the tree.
	 */
	ds = dst->ds[0];
	if (!ds)
		return NULL;

	/* Get source port information */
	port = (hdr & MTK_HDR_RECV_SOURCE_PORT_MASK);
	if (!ds->ports[port].netdev)
		return NULL;

	skb->dev = ds->ports[port].netdev;

	return skb;
<<<<<<< HEAD
=======
}

static int mtk_tag_flow_dissect(const struct sk_buff *skb, __be16 *proto,
				int *offset)
{
	*offset = 4;
	*proto = ((__be16 *)skb->data)[1];

	return 0;
>>>>>>> bb176f67
}

const struct dsa_device_ops mtk_netdev_ops = {
	.xmit		= mtk_tag_xmit,
	.rcv		= mtk_tag_rcv,
	.flow_dissect	= mtk_tag_flow_dissect,
};<|MERGE_RESOLUTION|>--- conflicted
+++ resolved
@@ -84,8 +84,6 @@
 	skb->dev = ds->ports[port].netdev;
 
 	return skb;
-<<<<<<< HEAD
-=======
 }
 
 static int mtk_tag_flow_dissect(const struct sk_buff *skb, __be16 *proto,
@@ -95,7 +93,6 @@
 	*proto = ((__be16 *)skb->data)[1];
 
 	return 0;
->>>>>>> bb176f67
 }
 
 const struct dsa_device_ops mtk_netdev_ops = {
