* Toshiba Mobile IO SD/MMC controller

The tmio-mmc driver doesn't probe its devices actively, instead its binding to
devices is managed by either MFD drivers or by the sh_mobile_sdhi platform
driver. Those drivers supply the tmio-mmc driver with platform data, that either
describe hardware capabilities, known to them, or are obtained by them from
their own platform data or from their DT information. In the latter case all
compulsory and any optional properties, common to all SD/MMC drivers, as
described in mmc.txt, can be used. Additionally the following tmio_mmc-specific
optional bindings can be used.

Required properties:
- compatible: should contain one or more of the following:
		"renesas,sdhi-sh73a0" - SDHI IP on SH73A0 SoC
		"renesas,sdhi-r7s72100" - SDHI IP on R7S72100 SoC
		"renesas,sdhi-r8a73a4" - SDHI IP on R8A73A4 SoC
		"renesas,sdhi-r8a7740" - SDHI IP on R8A7740 SoC
		"renesas,sdhi-r8a7743" - SDHI IP on R8A7743 SoC
		"renesas,sdhi-r8a7745" - SDHI IP on R8A7745 SoC
		"renesas,sdhi-r8a7778" - SDHI IP on R8A7778 SoC
		"renesas,sdhi-r8a7779" - SDHI IP on R8A7779 SoC
		"renesas,sdhi-r8a7790" - SDHI IP on R8A7790 SoC
		"renesas,sdhi-r8a7791" - SDHI IP on R8A7791 SoC
		"renesas,sdhi-r8a7792" - SDHI IP on R8A7792 SoC
		"renesas,sdhi-r8a7793" - SDHI IP on R8A7793 SoC
		"renesas,sdhi-r8a7794" - SDHI IP on R8A7794 SoC
		"renesas,sdhi-r8a7795" - SDHI IP on R8A7795 SoC
		"renesas,sdhi-r8a7796" - SDHI IP on R8A7796 SoC
<<<<<<< HEAD
=======
		"renesas,sdhi-r8a77995" - SDHI IP on R8A77995 SoC
>>>>>>> 5fa4ec9c
		"renesas,sdhi-shmobile" - a generic sh-mobile SDHI controller
		"renesas,rcar-gen1-sdhi" - a generic R-Car Gen1 SDHI controller
		"renesas,rcar-gen2-sdhi" - a generic R-Car Gen2 or RZ/G1
					   SDHI controller
		"renesas,rcar-gen3-sdhi" - a generic R-Car Gen3 SDHI controller


		When compatible with the generic version, nodes must list
		the SoC-specific version corresponding to the platform
		first followed by the generic version.

- clocks: Most controllers only have 1 clock source per channel. However, on
	  some variations of this controller, the internal card detection
	  logic that exists in this controller is sectioned off to be run by a
	  separate second clock source to allow the main core clock to be turned
	  off to save power.
	  If 2 clocks are specified by the hardware, you must name them as
	  "core" and "cd". If the controller only has 1 clock, naming is not
	  required.
	  Devices which have more than 1 clock are listed below:
	  2: R7S72100

Optional properties:
- toshiba,mmc-wrprotect-disable: write-protect detection is unavailable
- pinctrl-names: should be "default", "state_uhs"
- pinctrl-0: should contain default/high speed pin ctrl
- pinctrl-1: should contain uhs mode pin ctrl

Example: R8A7790 (R-Car H2) SDHI controller nodes

	sdhi0: sd@ee100000 {
		compatible = "renesas,sdhi-r8a7790", "renesas,rcar-gen2-sdhi";
		reg = <0 0xee100000 0 0x328>;
		interrupts = <GIC_SPI 165 IRQ_TYPE_LEVEL_HIGH>;
		clocks = <&cpg CPG_MOD 314>;
		dmas = <&dmac0 0xcd>, <&dmac0 0xce>,
		       <&dmac1 0xcd>, <&dmac1 0xce>;
		dma-names = "tx", "rx", "tx", "rx";
		max-frequency = <195000000>;
		power-domains = <&sysc R8A7790_PD_ALWAYS_ON>;
		resets = <&cpg 314>;
		status = "disabled";
	};

	sdhi1: sd@ee120000 {
		compatible = "renesas,sdhi-r8a7790", "renesas,rcar-gen2-sdhi";
		reg = <0 0xee120000 0 0x328>;
		interrupts = <GIC_SPI 166 IRQ_TYPE_LEVEL_HIGH>;
		clocks = <&cpg CPG_MOD 313>;
		dmas = <&dmac0 0xc9>, <&dmac0 0xca>,
		       <&dmac1 0xc9>, <&dmac1 0xca>;
		dma-names = "tx", "rx", "tx", "rx";
		max-frequency = <195000000>;
		power-domains = <&sysc R8A7790_PD_ALWAYS_ON>;
		resets = <&cpg 313>;
		status = "disabled";
	};

	sdhi2: sd@ee140000 {
		compatible = "renesas,sdhi-r8a7790", "renesas,rcar-gen2-sdhi";
		reg = <0 0xee140000 0 0x100>;
		interrupts = <GIC_SPI 167 IRQ_TYPE_LEVEL_HIGH>;
		clocks = <&cpg CPG_MOD 312>;
		dmas = <&dmac0 0xc1>, <&dmac0 0xc2>,
		       <&dmac1 0xc1>, <&dmac1 0xc2>;
		dma-names = "tx", "rx", "tx", "rx";
		max-frequency = <97500000>;
		power-domains = <&sysc R8A7790_PD_ALWAYS_ON>;
		resets = <&cpg 312>;
		status = "disabled";
	};

	sdhi3: sd@ee160000 {
		compatible = "renesas,sdhi-r8a7790", "renesas,rcar-gen2-sdhi";
		reg = <0 0xee160000 0 0x100>;
		interrupts = <GIC_SPI 168 IRQ_TYPE_LEVEL_HIGH>;
		clocks = <&cpg CPG_MOD 311>;
		dmas = <&dmac0 0xd3>, <&dmac0 0xd4>,
		       <&dmac1 0xd3>, <&dmac1 0xd4>;
		dma-names = "tx", "rx", "tx", "rx";
		max-frequency = <97500000>;
		power-domains = <&sysc R8A7790_PD_ALWAYS_ON>;
		resets = <&cpg 311>;
		status = "disabled";
	};<|MERGE_RESOLUTION|>--- conflicted
+++ resolved
@@ -26,10 +26,7 @@
 		"renesas,sdhi-r8a7794" - SDHI IP on R8A7794 SoC
 		"renesas,sdhi-r8a7795" - SDHI IP on R8A7795 SoC
 		"renesas,sdhi-r8a7796" - SDHI IP on R8A7796 SoC
-<<<<<<< HEAD
-=======
 		"renesas,sdhi-r8a77995" - SDHI IP on R8A77995 SoC
->>>>>>> 5fa4ec9c
 		"renesas,sdhi-shmobile" - a generic sh-mobile SDHI controller
 		"renesas,rcar-gen1-sdhi" - a generic R-Car Gen1 SDHI controller
 		"renesas,rcar-gen2-sdhi" - a generic R-Car Gen2 or RZ/G1
