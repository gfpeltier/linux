--- conflicted
+++ resolved
@@ -117,12 +117,9 @@
 
 static const u8 ether_bcast[ETH_ALEN] = {255, 255, 255, 255, 255, 255};
 
-<<<<<<< HEAD
-=======
 /* Global ASSERT type flag */
 u32 g_assert_type;
 
->>>>>>> d762f438
 static void wl_iw_timerfunc(unsigned long data);
 static void wl_iw_set_event_mask(struct net_device *dev);
 static int wl_iw_iscan(iscan_info_t *iscan, wlc_ssid_t *ssid, u16 action);
@@ -3550,106 +3547,6 @@
 #endif				/* WIRELESS_EXT > 13 */
 }
 
-<<<<<<< HEAD
-int
-wl_iw_get_wireless_stats(struct net_device *dev, struct iw_statistics *wstats)
-{
-	int res = 0;
-	struct wl_cnt cnt;
-	int phy_noise;
-	int rssi;
-	scb_val_t scb_val;
-
-	phy_noise = 0;
-	res = dev_wlc_ioctl(dev, WLC_GET_PHY_NOISE, &phy_noise,
-				sizeof(phy_noise));
-	if (res)
-		goto done;
-
-	phy_noise = le32_to_cpu(phy_noise);
-	WL_TRACE("wl_iw_get_wireless_stats phy noise=%d\n", phy_noise);
-
-	memset(&scb_val, 0, sizeof(scb_val_t));
-	res = dev_wlc_ioctl(dev, WLC_GET_RSSI, &scb_val, sizeof(scb_val_t));
-	if (res)
-		goto done;
-
-	rssi = le32_to_cpu(scb_val.val);
-	WL_TRACE("wl_iw_get_wireless_stats rssi=%d\n", rssi);
-	if (rssi <= WL_IW_RSSI_NO_SIGNAL)
-		wstats->qual.qual = 0;
-	else if (rssi <= WL_IW_RSSI_VERY_LOW)
-		wstats->qual.qual = 1;
-	else if (rssi <= WL_IW_RSSI_LOW)
-		wstats->qual.qual = 2;
-	else if (rssi <= WL_IW_RSSI_GOOD)
-		wstats->qual.qual = 3;
-	else if (rssi <= WL_IW_RSSI_VERY_GOOD)
-		wstats->qual.qual = 4;
-	else
-		wstats->qual.qual = 5;
-
-	wstats->qual.level = 0x100 + rssi;
-	wstats->qual.noise = 0x100 + phy_noise;
-#if WIRELESS_EXT > 18
-	wstats->qual.updated |= (IW_QUAL_ALL_UPDATED | IW_QUAL_DBM);
-#else
-	wstats->qual.updated |= 7;
-#endif
-
-#if WIRELESS_EXT > 11
-	WL_TRACE("wl_iw_get_wireless_stats counters=%zu\n",
-		 sizeof(struct wl_cnt));
-
-	memset(&cnt, 0, sizeof(struct wl_cnt));
-	res =
-	    dev_wlc_bufvar_get(dev, "counters", (char *)&cnt,
-			       sizeof(struct wl_cnt));
-	if (res) {
-		WL_ERROR("wl_iw_get_wireless_stats counters failed error=%d\n",
-			 res);
-		goto done;
-	}
-
-	cnt.version = le16_to_cpu(cnt.version);
-	if (cnt.version != WL_CNT_T_VERSION) {
-		WL_TRACE("\tIncorrect counter version: expected %d; got %d\n",
-			 WL_CNT_T_VERSION, cnt.version);
-		goto done;
-	}
-
-	wstats->discard.nwid = 0;
-	wstats->discard.code = le32_to_cpu(cnt.rxundec);
-	wstats->discard.fragment = le32_to_cpu(cnt.rxfragerr);
-	wstats->discard.retries = le32_to_cpu(cnt.txfail);
-	wstats->discard.misc = le32_to_cpu(cnt.rxrunt) +
-		le32_to_cpu(cnt.rxgiant);
-	wstats->miss.beacon = 0;
-
-	WL_TRACE("wl_iw_get_wireless_stats counters txframe=%d txbyte=%d\n",
-		 le32_to_cpu(cnt.txframe), le32_to_cpu(cnt.txbyte));
-	WL_TRACE("wl_iw_get_wireless_stats counters rxfrmtoolong=%d\n",
-		  le32_to_cpu(cnt.rxfrmtoolong));
-	WL_TRACE("wl_iw_get_wireless_stats counters rxbadplcp=%d\n",
-		  le32_to_cpu(cnt.rxbadplcp));
-	WL_TRACE("wl_iw_get_wireless_stats counters rxundec=%d\n",
-		  le32_to_cpu(cnt.rxundec));
-	WL_TRACE("wl_iw_get_wireless_stats counters rxfragerr=%d\n",
-		  le32_to_cpu(cnt.rxfragerr));
-	WL_TRACE("wl_iw_get_wireless_stats counters txfail=%d\n",
-		  le32_to_cpu(cnt.txfail));
-	WL_TRACE("wl_iw_get_wireless_stats counters rxrunt=%d\n",
-		  le32_to_cpu(cnt.rxrunt));
-	WL_TRACE("wl_iw_get_wireless_stats counters rxgiant=%d\n",
-		  le32_to_cpu(cnt.rxgiant));
-#endif				/* WIRELESS_EXT > 11 */
-
-done:
-	return res;
-}
-
-=======
->>>>>>> d762f438
 int wl_iw_attach(struct net_device *dev, void *dhdp)
 {
 	int params_size;
