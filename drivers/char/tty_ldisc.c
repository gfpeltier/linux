--- conflicted
+++ resolved
@@ -177,11 +177,7 @@
 			/* lock it */
 			ldops->refcount++;
 			ld->ops = ldops;
-<<<<<<< HEAD
-			ld->refcount = 0;
-=======
 			atomic_set(&ld->users, 1);
->>>>>>> 80ffb3cc
 			err = 0;
 		}
 	}
@@ -218,38 +214,6 @@
 		ld = tty_ldisc_try_get(disc);
 	}
 	return ld;
-<<<<<<< HEAD
-}
-
-/**
- *	tty_ldisc_put		-	drop ldisc reference
- *	@ld: ldisc
- *
- *	Drop a reference to a line discipline. Manage refcounts and
- *	module usage counts. Free the ldisc once the recount hits zero.
- *
- *	Locking:
- *		takes tty_ldisc_lock to guard against ldisc races
- */
-
-static void tty_ldisc_put(struct tty_ldisc *ld)
-{
-	unsigned long flags;
-	int disc = ld->ops->num;
-	struct tty_ldisc_ops *ldo;
-
-	BUG_ON(disc < N_TTY || disc >= NR_LDISCS);
-
-	spin_lock_irqsave(&tty_ldisc_lock, flags);
-	ldo = tty_ldiscs[disc];
-	BUG_ON(ldo->refcount == 0);
-	ldo->refcount--;
-	module_put(ldo->owner);
-	spin_unlock_irqrestore(&tty_ldisc_lock, flags);
-	WARN_ON(ld->refcount);
-	kfree(ld);
-=======
->>>>>>> 80ffb3cc
 }
 
 static void *tty_ldiscs_seq_start(struct seq_file *m, loff_t *pos)
@@ -276,11 +240,7 @@
 	if (IS_ERR(ld))
 		return 0;
 	seq_printf(m, "%-10s %2d\n", ld->ops->name ? ld->ops->name : "???", i);
-<<<<<<< HEAD
-	tty_ldisc_put(ld);
-=======
 	put_ldisc(ld);
->>>>>>> 80ffb3cc
 	return 0;
 }
 
@@ -340,17 +300,9 @@
 	struct tty_ldisc *ld;
 
 	spin_lock_irqsave(&tty_ldisc_lock, flags);
-<<<<<<< HEAD
-	ld = tty->ldisc;
-	if (test_bit(TTY_LDISC, &tty->flags)) {
-		ld->refcount++;
-		ret = 1;
-	}
-=======
 	ld = NULL;
 	if (test_bit(TTY_LDISC, &tty->flags))
 		ld = get_ldisc(tty->ldisc);
->>>>>>> 80ffb3cc
 	spin_unlock_irqrestore(&tty_ldisc_lock, flags);
 	return ld;
 }
@@ -376,14 +328,8 @@
 	struct tty_ldisc *ld;
 
 	/* wait_event is a macro */
-<<<<<<< HEAD
-	wait_event(tty_ldisc_wait, tty_ldisc_try(tty));
-	WARN_ON(tty->ldisc->refcount == 0);
-	return tty->ldisc;
-=======
 	wait_event(tty_ldisc_wait, (ld = tty_ldisc_try(tty)) != NULL);
 	return ld;
->>>>>>> 80ffb3cc
 }
 EXPORT_SYMBOL_GPL(tty_ldisc_ref_wait);
 
@@ -400,13 +346,7 @@
 
 struct tty_ldisc *tty_ldisc_ref(struct tty_struct *tty)
 {
-<<<<<<< HEAD
-	if (tty_ldisc_try(tty))
-		return tty->ldisc;
-	return NULL;
-=======
 	return tty_ldisc_try(tty);
->>>>>>> 80ffb3cc
 }
 EXPORT_SYMBOL_GPL(tty_ldisc_ref);
 
@@ -579,34 +519,6 @@
 }
 
 /**
-<<<<<<< HEAD
- *	tty_ldisc_wait_idle	-	wait for the ldisc to become idle
- *	@tty: tty to wait for
- *
- *	Wait for the line discipline to become idle. The discipline must
- *	have been halted for this to guarantee it remains idle.
- *
- *	tty_ldisc_lock protects the ref counts currently.
- */
-
-static int tty_ldisc_wait_idle(struct tty_struct *tty)
-{
-	unsigned long flags;
-	spin_lock_irqsave(&tty_ldisc_lock, flags);
-	while (tty->ldisc->refcount) {
-		spin_unlock_irqrestore(&tty_ldisc_lock, flags);
-		if (wait_event_timeout(tty_ldisc_wait,
-				tty->ldisc->refcount == 0, 5 * HZ) == 0)
-			return -EBUSY;
-		spin_lock_irqsave(&tty_ldisc_lock, flags);
-	}
-	spin_unlock_irqrestore(&tty_ldisc_lock, flags);
-	return 0;
-}
-
-/**
-=======
->>>>>>> 80ffb3cc
  *	tty_set_ldisc		-	set line discipline
  *	@tty: the terminal to set
  *	@ldisc: the line discipline
@@ -701,17 +613,6 @@
 
 	flush_scheduled_work();
 
-<<<<<<< HEAD
-	/* Let any existing reference holders finish */
-	retval = tty_ldisc_wait_idle(tty);
-	if (retval < 0) {
-		clear_bit(TTY_LDISC_CHANGING, &tty->flags);
-		tty_ldisc_put(new_ldisc);
-		return retval;
-	}
-
-=======
->>>>>>> 80ffb3cc
 	mutex_lock(&tty->ldisc_mutex);
 	if (test_bit(TTY_HUPPED, &tty->flags)) {
 		/* We were raced by the hangup method. It will have stomped
@@ -852,19 +753,6 @@
 	 * N_TTY.
 	 */
 	if (tty->driver->flags & TTY_DRIVER_RESET_TERMIOS) {
-<<<<<<< HEAD
-		/* Avoid racing set_ldisc */
-		mutex_lock(&tty->ldisc_mutex);
-		/* Switch back to N_TTY */
-		tty_ldisc_halt(tty);
-		tty_ldisc_wait_idle(tty);
-		tty_ldisc_reinit(tty);
-		/* At this point we have a closed ldisc and we want to
-		   reopen it. We could defer this to the next open but
-		   it means auditing a lot of other paths so this is a FIXME */
-		WARN_ON(tty_ldisc_open(tty, tty->ldisc));
-		tty_ldisc_enable(tty);
-=======
 		/* Avoid racing set_ldisc or tty_ldisc_release */
 		mutex_lock(&tty->ldisc_mutex);
 		if (tty->ldisc) {	/* Not yet closed */
@@ -878,7 +766,6 @@
 			WARN_ON(tty_ldisc_open(tty, tty->ldisc));
 			tty_ldisc_enable(tty);
 		}
->>>>>>> 80ffb3cc
 		mutex_unlock(&tty->ldisc_mutex);
 		tty_reset_termios(tty);
 	}
@@ -939,21 +826,6 @@
 	/*
 	 * Now kill off the ldisc
 	 */
-<<<<<<< HEAD
-
-	tty_ldisc_wait_idle(tty);
-
-	/*
-	 * Shutdown the current line discipline, and reset it to N_TTY.
-	 *
-	 * FIXME: this MUST get fixed for the new reflocking
-	 */
-
-	tty_ldisc_reinit(tty);
-	/* This will need doing differently if we need to lock */
-	if (o_tty)
-		tty_ldisc_release(o_tty, NULL);
-=======
 	tty_ldisc_close(tty, tty->ldisc);
 	tty_ldisc_put(tty->ldisc);
 	/* Force an oops if we mess this up */
@@ -969,7 +841,6 @@
 
 	/* And the memory resources remaining (buffers, termios) will be
 	   disposed of when the kref hits zero */
->>>>>>> 80ffb3cc
 }
 
 /**
