--- conflicted
+++ resolved
@@ -139,11 +139,7 @@
 	ecmd->autoneg = AUTONEG_ENABLE;
 	ecmd->transceiver = XCVR_EXTERNAL;
 	if ((hw->phy.media_type == ixgbe_media_type_copper) ||
-<<<<<<< HEAD
-	    (hw->mac.type == ixgbe_mac_82599EB)) {
-=======
 	    (hw->phy.multispeed_fiber)) {
->>>>>>> 80ffb3cc
 		ecmd->supported |= (SUPPORTED_1000baseT_Full |
 		                    SUPPORTED_Autoneg);
 
@@ -221,11 +217,7 @@
 	s32 err = 0;
 
 	if ((hw->phy.media_type == ixgbe_media_type_copper) ||
-<<<<<<< HEAD
-	    (hw->mac.type == ixgbe_mac_82599EB)) {
-=======
 	    (hw->phy.multispeed_fiber)) {
->>>>>>> 80ffb3cc
 		/* 10000/copper and 1000/copper must autoneg
 		 * this function does not support any duplex forcing, but can
 		 * limit the advertising of the adapter to only 10000 or 1000 */
@@ -253,10 +245,7 @@
 	} else {
 		/* in this case we currently only support 10Gb/FULL */
 		if ((ecmd->autoneg == AUTONEG_ENABLE) ||
-<<<<<<< HEAD
-=======
 		    (ecmd->advertising != ADVERTISED_10000baseT_Full) ||
->>>>>>> 80ffb3cc
 		    (ecmd->speed + ecmd->duplex != SPEED_10000 + DUPLEX_FULL))
 			return -EINVAL;
 	}
@@ -2013,22 +2002,13 @@
 
 	ethtool_op_set_flags(netdev, data);
 
-<<<<<<< HEAD
-	if (!(adapter->flags & IXGBE_FLAG2_RSC_CAPABLE))
-=======
 	if (!(adapter->flags2 & IXGBE_FLAG2_RSC_CAPABLE))
->>>>>>> 80ffb3cc
 		return 0;
 
 	/* if state changes we need to update adapter->flags and reset */
 	if ((!!(data & ETH_FLAG_LRO)) != 
-<<<<<<< HEAD
-	    (!!(adapter->flags & IXGBE_FLAG2_RSC_ENABLED))) {
-		adapter->flags ^= IXGBE_FLAG2_RSC_ENABLED;
-=======
 	    (!!(adapter->flags2 & IXGBE_FLAG2_RSC_ENABLED))) {
 		adapter->flags2 ^= IXGBE_FLAG2_RSC_ENABLED;
->>>>>>> 80ffb3cc
 		if (netif_running(netdev))
 			ixgbe_reinit_locked(adapter);
 		else
