// SPDX-License-Identifier: GPL-2.0+

/*
 * Freescale QuadSPI driver.
 *
 * Copyright (C) 2013 Freescale Semiconductor, Inc.
 * Copyright (C) 2018 Bootlin
 * Copyright (C) 2018 exceet electronics GmbH
 * Copyright (C) 2018 Kontron Electronics GmbH
 *
 * Transition to SPI MEM interface:
 * Authors:
 *     Boris Brezillon <bbrezillon@kernel.org>
 *     Frieder Schrempf <frieder.schrempf@kontron.de>
 *     Yogesh Gaur <yogeshnarayan.gaur@nxp.com>
 *     Suresh Gupta <suresh.gupta@nxp.com>
 *
 * Based on the original fsl-quadspi.c spi-nor driver:
 * Author: Freescale Semiconductor, Inc.
 *
 */

#include <linux/bitops.h>
#include <linux/clk.h>
#include <linux/completion.h>
#include <linux/delay.h>
#include <linux/err.h>
#include <linux/errno.h>
#include <linux/interrupt.h>
#include <linux/io.h>
#include <linux/iopoll.h>
#include <linux/jiffies.h>
#include <linux/kernel.h>
#include <linux/module.h>
#include <linux/mutex.h>
#include <linux/of.h>
#include <linux/of_device.h>
#include <linux/platform_device.h>
#include <linux/pm_qos.h>
#include <linux/sizes.h>

#include <linux/spi/spi.h>
#include <linux/spi/spi-mem.h>

/*
 * The driver only uses one single LUT entry, that is updated on
 * each call of exec_op(). Index 0 is preset at boot with a basic
 * read operation, so let's use the last entry (15).
 */
#define	SEQID_LUT			15

/* Registers used by the driver */
#define QUADSPI_MCR			0x00
#define QUADSPI_MCR_RESERVED_MASK	GENMASK(19, 16)
#define QUADSPI_MCR_MDIS_MASK		BIT(14)
#define QUADSPI_MCR_CLR_TXF_MASK	BIT(11)
#define QUADSPI_MCR_CLR_RXF_MASK	BIT(10)
#define QUADSPI_MCR_DDR_EN_MASK		BIT(7)
#define QUADSPI_MCR_END_CFG_MASK	GENMASK(3, 2)
#define QUADSPI_MCR_SWRSTHD_MASK	BIT(1)
#define QUADSPI_MCR_SWRSTSD_MASK	BIT(0)

#define QUADSPI_IPCR			0x08
#define QUADSPI_IPCR_SEQID(x)		((x) << 24)

<<<<<<< HEAD
#define QUADSPI_BUF0CR                  0x10
#define QUADSPI_BUF1CR                  0x14
#define QUADSPI_BUF2CR                  0x18
#define QUADSPI_BUFXCR_INVALID_MSTRID   0xe
=======
#define QUADSPI_FLSHCR			0x0c
#define QUADSPI_FLSHCR_TCSS_MASK	GENMASK(3, 0)
#define QUADSPI_FLSHCR_TCSH_MASK	GENMASK(11, 8)
#define QUADSPI_FLSHCR_TDH_MASK		GENMASK(17, 16)
>>>>>>> f6910679

#define QUADSPI_BUF3CR			0x1c
#define QUADSPI_BUF3CR_ALLMST_MASK	BIT(31)
#define QUADSPI_BUF3CR_ADATSZ(x)	((x) << 8)
#define QUADSPI_BUF3CR_ADATSZ_MASK	GENMASK(15, 8)

#define QUADSPI_BFGENCR			0x20
#define QUADSPI_BFGENCR_SEQID(x)	((x) << 12)

#define QUADSPI_BUF0IND			0x30
#define QUADSPI_BUF1IND			0x34
#define QUADSPI_BUF2IND			0x38
#define QUADSPI_SFAR			0x100

#define QUADSPI_SMPR			0x108
#define QUADSPI_SMPR_DDRSMP_MASK	GENMASK(18, 16)
#define QUADSPI_SMPR_FSDLY_MASK		BIT(6)
#define QUADSPI_SMPR_FSPHS_MASK		BIT(5)
#define QUADSPI_SMPR_HSENA_MASK		BIT(0)

#define QUADSPI_RBCT			0x110
#define QUADSPI_RBCT_WMRK_MASK		GENMASK(4, 0)
#define QUADSPI_RBCT_RXBRD_USEIPS	BIT(8)

#define QUADSPI_TBDR			0x154

#define QUADSPI_SR			0x15c
#define QUADSPI_SR_IP_ACC_MASK		BIT(1)
#define QUADSPI_SR_AHB_ACC_MASK		BIT(2)

#define QUADSPI_FR			0x160
#define QUADSPI_FR_TFF_MASK		BIT(0)

#define QUADSPI_RSER			0x164
#define QUADSPI_RSER_TFIE		BIT(0)

#define QUADSPI_SPTRCLR			0x16c
#define QUADSPI_SPTRCLR_IPPTRC		BIT(8)
#define QUADSPI_SPTRCLR_BFPTRC		BIT(0)

#define QUADSPI_SFA1AD			0x180
#define QUADSPI_SFA2AD			0x184
#define QUADSPI_SFB1AD			0x188
#define QUADSPI_SFB2AD			0x18c
#define QUADSPI_RBDR(x)			(0x200 + ((x) * 4))

#define QUADSPI_LUTKEY			0x300
#define QUADSPI_LUTKEY_VALUE		0x5AF05AF0

#define QUADSPI_LCKCR			0x304
#define QUADSPI_LCKER_LOCK		BIT(0)
#define QUADSPI_LCKER_UNLOCK		BIT(1)

#define QUADSPI_LUT_BASE		0x310
#define QUADSPI_LUT_OFFSET		(SEQID_LUT * 4 * 4)
#define QUADSPI_LUT_REG(idx) \
	(QUADSPI_LUT_BASE + QUADSPI_LUT_OFFSET + (idx) * 4)

/* Instruction set for the LUT register */
#define LUT_STOP		0
#define LUT_CMD			1
#define LUT_ADDR		2
#define LUT_DUMMY		3
#define LUT_MODE		4
#define LUT_MODE2		5
#define LUT_MODE4		6
#define LUT_FSL_READ		7
#define LUT_FSL_WRITE		8
#define LUT_JMP_ON_CS		9
#define LUT_ADDR_DDR		10
#define LUT_MODE_DDR		11
#define LUT_MODE2_DDR		12
#define LUT_MODE4_DDR		13
#define LUT_FSL_READ_DDR	14
#define LUT_FSL_WRITE_DDR	15
#define LUT_DATA_LEARN		16

/*
 * The PAD definitions for LUT register.
 *
 * The pad stands for the number of IO lines [0:3].
 * For example, the quad read needs four IO lines,
 * so you should use LUT_PAD(4).
 */
#define LUT_PAD(x) (fls(x) - 1)

/*
 * Macro for constructing the LUT entries with the following
 * register layout:
 *
 *  ---------------------------------------------------
 *  | INSTR1 | PAD1 | OPRND1 | INSTR0 | PAD0 | OPRND0 |
 *  ---------------------------------------------------
 */
#define LUT_DEF(idx, ins, pad, opr)					\
	((((ins) << 10) | ((pad) << 8) | (opr)) << (((idx) % 2) * 16))

/* Controller needs driver to swap endianness */
#define QUADSPI_QUIRK_SWAP_ENDIAN	BIT(0)

/* Controller needs 4x internal clock */
#define QUADSPI_QUIRK_4X_INT_CLK	BIT(1)

/*
 * TKT253890, the controller needs the driver to fill the txfifo with
 * 16 bytes at least to trigger a data transfer, even though the extra
 * data won't be transferred.
 */
#define QUADSPI_QUIRK_TKT253890		BIT(2)

/* TKT245618, the controller cannot wake up from wait mode */
#define QUADSPI_QUIRK_TKT245618		BIT(3)

/*
 * Controller adds QSPI_AMBA_BASE (base address of the mapped memory)
 * internally. No need to add it when setting SFXXAD and SFAR registers
 */
#define QUADSPI_QUIRK_BASE_INTERNAL	BIT(4)

/*
 * Controller uses TDH bits in register QUADSPI_FLSHCR.
 * They need to be set in accordance with the DDR/SDR mode.
 */
#define QUADSPI_QUIRK_USE_TDH_SETTING	BIT(5)

struct fsl_qspi_devtype_data {
	unsigned int rxfifo;
	unsigned int txfifo;
	int invalid_mstrid;
	unsigned int ahb_buf_size;
	unsigned int quirks;
	bool little_endian;
};

static const struct fsl_qspi_devtype_data vybrid_data = {
	.rxfifo = SZ_128,
	.txfifo = SZ_64,
	.invalid_mstrid = QUADSPI_BUFXCR_INVALID_MSTRID,
	.ahb_buf_size = SZ_1K,
	.quirks = QUADSPI_QUIRK_SWAP_ENDIAN,
	.little_endian = true,
};

static const struct fsl_qspi_devtype_data imx6sx_data = {
	.rxfifo = SZ_128,
	.txfifo = SZ_512,
	.invalid_mstrid = QUADSPI_BUFXCR_INVALID_MSTRID,
	.ahb_buf_size = SZ_1K,
	.quirks = QUADSPI_QUIRK_4X_INT_CLK | QUADSPI_QUIRK_TKT245618,
	.little_endian = true,
};

static const struct fsl_qspi_devtype_data imx7d_data = {
	.rxfifo = SZ_128,
	.txfifo = SZ_512,
	.invalid_mstrid = QUADSPI_BUFXCR_INVALID_MSTRID,
	.ahb_buf_size = SZ_1K,
	.quirks = QUADSPI_QUIRK_TKT253890 | QUADSPI_QUIRK_4X_INT_CLK |
		  QUADSPI_QUIRK_USE_TDH_SETTING,
	.little_endian = true,
};

static const struct fsl_qspi_devtype_data imx6ul_data = {
	.rxfifo = SZ_128,
	.txfifo = SZ_512,
	.invalid_mstrid = QUADSPI_BUFXCR_INVALID_MSTRID,
	.ahb_buf_size = SZ_1K,
	.quirks = QUADSPI_QUIRK_TKT253890 | QUADSPI_QUIRK_4X_INT_CLK |
		  QUADSPI_QUIRK_USE_TDH_SETTING,
	.little_endian = true,
};

static const struct fsl_qspi_devtype_data ls1021a_data = {
	.rxfifo = SZ_128,
	.txfifo = SZ_64,
	.invalid_mstrid = QUADSPI_BUFXCR_INVALID_MSTRID,
	.ahb_buf_size = SZ_1K,
	.quirks = 0,
	.little_endian = false,
};

static const struct fsl_qspi_devtype_data ls2080a_data = {
	.rxfifo = SZ_128,
	.txfifo = SZ_64,
	.ahb_buf_size = SZ_1K,
	.invalid_mstrid = 0x0,
	.quirks = QUADSPI_QUIRK_TKT253890 | QUADSPI_QUIRK_BASE_INTERNAL,
	.little_endian = true,
};

struct fsl_qspi {
	void __iomem *iobase;
	void __iomem *ahb_addr;
	u32 memmap_phy;
	struct clk *clk, *clk_en;
	struct device *dev;
	struct completion c;
	const struct fsl_qspi_devtype_data *devtype_data;
	struct mutex lock;
	struct pm_qos_request pm_qos_req;
	int selected;
};

static inline int needs_swap_endian(struct fsl_qspi *q)
{
	return q->devtype_data->quirks & QUADSPI_QUIRK_SWAP_ENDIAN;
}

static inline int needs_4x_clock(struct fsl_qspi *q)
{
	return q->devtype_data->quirks & QUADSPI_QUIRK_4X_INT_CLK;
}

static inline int needs_fill_txfifo(struct fsl_qspi *q)
{
	return q->devtype_data->quirks & QUADSPI_QUIRK_TKT253890;
}

static inline int needs_wakeup_wait_mode(struct fsl_qspi *q)
{
	return q->devtype_data->quirks & QUADSPI_QUIRK_TKT245618;
}

static inline int needs_amba_base_offset(struct fsl_qspi *q)
{
	return !(q->devtype_data->quirks & QUADSPI_QUIRK_BASE_INTERNAL);
}

static inline int needs_tdh_setting(struct fsl_qspi *q)
{
	return q->devtype_data->quirks & QUADSPI_QUIRK_USE_TDH_SETTING;
}

/*
 * An IC bug makes it necessary to rearrange the 32-bit data.
 * Later chips, such as IMX6SLX, have fixed this bug.
 */
static inline u32 fsl_qspi_endian_xchg(struct fsl_qspi *q, u32 a)
{
	return needs_swap_endian(q) ? __swab32(a) : a;
}

/*
 * R/W functions for big- or little-endian registers:
 * The QSPI controller's endianness is independent of
 * the CPU core's endianness. So far, although the CPU
 * core is little-endian the QSPI controller can use
 * big-endian or little-endian.
 */
static void qspi_writel(struct fsl_qspi *q, u32 val, void __iomem *addr)
{
	if (q->devtype_data->little_endian)
		iowrite32(val, addr);
	else
		iowrite32be(val, addr);
}

static u32 qspi_readl(struct fsl_qspi *q, void __iomem *addr)
{
	if (q->devtype_data->little_endian)
		return ioread32(addr);

	return ioread32be(addr);
}

static irqreturn_t fsl_qspi_irq_handler(int irq, void *dev_id)
{
	struct fsl_qspi *q = dev_id;
	u32 reg;

	/* clear interrupt */
	reg = qspi_readl(q, q->iobase + QUADSPI_FR);
	qspi_writel(q, reg, q->iobase + QUADSPI_FR);

	if (reg & QUADSPI_FR_TFF_MASK)
		complete(&q->c);

	dev_dbg(q->dev, "QUADSPI_FR : 0x%.8x:0x%.8x\n", 0, reg);
	return IRQ_HANDLED;
}

static int fsl_qspi_check_buswidth(struct fsl_qspi *q, u8 width)
{
	switch (width) {
	case 1:
	case 2:
	case 4:
		return 0;
	}

	return -ENOTSUPP;
}

static bool fsl_qspi_supports_op(struct spi_mem *mem,
				 const struct spi_mem_op *op)
{
	struct fsl_qspi *q = spi_controller_get_devdata(mem->spi->master);
	int ret;

	ret = fsl_qspi_check_buswidth(q, op->cmd.buswidth);

	if (op->addr.nbytes)
		ret |= fsl_qspi_check_buswidth(q, op->addr.buswidth);

	if (op->dummy.nbytes)
		ret |= fsl_qspi_check_buswidth(q, op->dummy.buswidth);

	if (op->data.nbytes)
		ret |= fsl_qspi_check_buswidth(q, op->data.buswidth);

	if (ret)
		return false;

	/*
	 * The number of instructions needed for the op, needs
	 * to fit into a single LUT entry.
	 */
	if (op->addr.nbytes +
	   (op->dummy.nbytes ? 1:0) +
	   (op->data.nbytes ? 1:0) > 6)
		return false;

	/* Max 64 dummy clock cycles supported */
	if (op->dummy.nbytes &&
	    (op->dummy.nbytes * 8 / op->dummy.buswidth > 64))
		return false;

	/* Max data length, check controller limits and alignment */
	if (op->data.dir == SPI_MEM_DATA_IN &&
	    (op->data.nbytes > q->devtype_data->ahb_buf_size ||
	     (op->data.nbytes > q->devtype_data->rxfifo - 4 &&
	      !IS_ALIGNED(op->data.nbytes, 8))))
		return false;

	if (op->data.dir == SPI_MEM_DATA_OUT &&
	    op->data.nbytes > q->devtype_data->txfifo)
		return false;

	return true;
}

static void fsl_qspi_prepare_lut(struct fsl_qspi *q,
				 const struct spi_mem_op *op)
{
	void __iomem *base = q->iobase;
	u32 lutval[4] = {};
	int lutidx = 1, i;

	lutval[0] |= LUT_DEF(0, LUT_CMD, LUT_PAD(op->cmd.buswidth),
			     op->cmd.opcode);

	/*
	 * For some unknown reason, using LUT_ADDR doesn't work in some
	 * cases (at least with only one byte long addresses), so
	 * let's use LUT_MODE to write the address bytes one by one
	 */
	for (i = 0; i < op->addr.nbytes; i++) {
		u8 addrbyte = op->addr.val >> (8 * (op->addr.nbytes - i - 1));

		lutval[lutidx / 2] |= LUT_DEF(lutidx, LUT_MODE,
					      LUT_PAD(op->addr.buswidth),
					      addrbyte);
		lutidx++;
	}

	if (op->dummy.nbytes) {
		lutval[lutidx / 2] |= LUT_DEF(lutidx, LUT_DUMMY,
					      LUT_PAD(op->dummy.buswidth),
					      op->dummy.nbytes * 8 /
					      op->dummy.buswidth);
		lutidx++;
	}

	if (op->data.nbytes) {
		lutval[lutidx / 2] |= LUT_DEF(lutidx,
					      op->data.dir == SPI_MEM_DATA_IN ?
					      LUT_FSL_READ : LUT_FSL_WRITE,
					      LUT_PAD(op->data.buswidth),
					      0);
		lutidx++;
	}

	lutval[lutidx / 2] |= LUT_DEF(lutidx, LUT_STOP, 0, 0);

	/* unlock LUT */
	qspi_writel(q, QUADSPI_LUTKEY_VALUE, q->iobase + QUADSPI_LUTKEY);
	qspi_writel(q, QUADSPI_LCKER_UNLOCK, q->iobase + QUADSPI_LCKCR);

	/* fill LUT */
	for (i = 0; i < ARRAY_SIZE(lutval); i++)
		qspi_writel(q, lutval[i], base + QUADSPI_LUT_REG(i));

	/* lock LUT */
	qspi_writel(q, QUADSPI_LUTKEY_VALUE, q->iobase + QUADSPI_LUTKEY);
	qspi_writel(q, QUADSPI_LCKER_LOCK, q->iobase + QUADSPI_LCKCR);
}

static int fsl_qspi_clk_prep_enable(struct fsl_qspi *q)
{
	int ret;

	ret = clk_prepare_enable(q->clk_en);
	if (ret)
		return ret;

	ret = clk_prepare_enable(q->clk);
	if (ret) {
		clk_disable_unprepare(q->clk_en);
		return ret;
	}

	if (needs_wakeup_wait_mode(q))
		pm_qos_add_request(&q->pm_qos_req, PM_QOS_CPU_DMA_LATENCY, 0);

	return 0;
}

static void fsl_qspi_clk_disable_unprep(struct fsl_qspi *q)
{
	if (needs_wakeup_wait_mode(q))
		pm_qos_remove_request(&q->pm_qos_req);

	clk_disable_unprepare(q->clk);
	clk_disable_unprepare(q->clk_en);
}

/*
 * If we have changed the content of the flash by writing or erasing, or if we
 * read from flash with a different offset into the page buffer, we need to
 * invalidate the AHB buffer. If we do not do so, we may read out the wrong
 * data. The spec tells us reset the AHB domain and Serial Flash domain at
 * the same time.
 */
static void fsl_qspi_invalidate(struct fsl_qspi *q)
{
	u32 reg;

	reg = qspi_readl(q, q->iobase + QUADSPI_MCR);
	reg |= QUADSPI_MCR_SWRSTHD_MASK | QUADSPI_MCR_SWRSTSD_MASK;
	qspi_writel(q, reg, q->iobase + QUADSPI_MCR);

	/*
	 * The minimum delay : 1 AHB + 2 SFCK clocks.
	 * Delay 1 us is enough.
	 */
	udelay(1);

	reg &= ~(QUADSPI_MCR_SWRSTHD_MASK | QUADSPI_MCR_SWRSTSD_MASK);
	qspi_writel(q, reg, q->iobase + QUADSPI_MCR);
}

static void fsl_qspi_select_mem(struct fsl_qspi *q, struct spi_device *spi)
{
	unsigned long rate = spi->max_speed_hz;
	int ret;

	if (q->selected == spi->chip_select)
		return;

	if (needs_4x_clock(q))
		rate *= 4;

	fsl_qspi_clk_disable_unprep(q);

	ret = clk_set_rate(q->clk, rate);
	if (ret)
		return;

	ret = fsl_qspi_clk_prep_enable(q);
	if (ret)
		return;

	q->selected = spi->chip_select;

	fsl_qspi_invalidate(q);
}

static void fsl_qspi_read_ahb(struct fsl_qspi *q, const struct spi_mem_op *op)
{
	memcpy_fromio(op->data.buf.in,
		      q->ahb_addr + q->selected * q->devtype_data->ahb_buf_size,
		      op->data.nbytes);
}

static void fsl_qspi_fill_txfifo(struct fsl_qspi *q,
				 const struct spi_mem_op *op)
{
	void __iomem *base = q->iobase;
	int i;
	u32 val;

	for (i = 0; i < ALIGN_DOWN(op->data.nbytes, 4); i += 4) {
		memcpy(&val, op->data.buf.out + i, 4);
		val = fsl_qspi_endian_xchg(q, val);
		qspi_writel(q, val, base + QUADSPI_TBDR);
	}

	if (i < op->data.nbytes) {
		memcpy(&val, op->data.buf.out + i, op->data.nbytes - i);
		val = fsl_qspi_endian_xchg(q, val);
		qspi_writel(q, val, base + QUADSPI_TBDR);
	}

	if (needs_fill_txfifo(q)) {
		for (i = op->data.nbytes; i < 16; i += 4)
			qspi_writel(q, 0, base + QUADSPI_TBDR);
	}
}

static void fsl_qspi_read_rxfifo(struct fsl_qspi *q,
			  const struct spi_mem_op *op)
{
	void __iomem *base = q->iobase;
	int i;
	u8 *buf = op->data.buf.in;
	u32 val;

	for (i = 0; i < ALIGN_DOWN(op->data.nbytes, 4); i += 4) {
		val = qspi_readl(q, base + QUADSPI_RBDR(i / 4));
		val = fsl_qspi_endian_xchg(q, val);
		memcpy(buf + i, &val, 4);
	}

	if (i < op->data.nbytes) {
		val = qspi_readl(q, base + QUADSPI_RBDR(i / 4));
		val = fsl_qspi_endian_xchg(q, val);
		memcpy(buf + i, &val, op->data.nbytes - i);
	}
}

static int fsl_qspi_do_op(struct fsl_qspi *q, const struct spi_mem_op *op)
{
	void __iomem *base = q->iobase;
	int err = 0;

	init_completion(&q->c);

	/*
	 * Always start the sequence at the same index since we update
	 * the LUT at each exec_op() call. And also specify the DATA
	 * length, since it's has not been specified in the LUT.
	 */
	qspi_writel(q, op->data.nbytes | QUADSPI_IPCR_SEQID(SEQID_LUT),
		    base + QUADSPI_IPCR);

	/* Wait for the interrupt. */
	if (!wait_for_completion_timeout(&q->c, msecs_to_jiffies(1000)))
		err = -ETIMEDOUT;

	if (!err && op->data.nbytes && op->data.dir == SPI_MEM_DATA_IN)
		fsl_qspi_read_rxfifo(q, op);

	return err;
}

static int fsl_qspi_readl_poll_tout(struct fsl_qspi *q, void __iomem *base,
				    u32 mask, u32 delay_us, u32 timeout_us)
{
	u32 reg;

	if (!q->devtype_data->little_endian)
		mask = (u32)cpu_to_be32(mask);

	return readl_poll_timeout(base, reg, !(reg & mask), delay_us,
				  timeout_us);
}

static int fsl_qspi_exec_op(struct spi_mem *mem, const struct spi_mem_op *op)
{
	struct fsl_qspi *q = spi_controller_get_devdata(mem->spi->master);
	void __iomem *base = q->iobase;
	u32 addr_offset = 0;
	int err = 0;
	int invalid_mstrid = q->devtype_data->invalid_mstrid;

	mutex_lock(&q->lock);

	/* wait for the controller being ready */
	fsl_qspi_readl_poll_tout(q, base + QUADSPI_SR, (QUADSPI_SR_IP_ACC_MASK |
				 QUADSPI_SR_AHB_ACC_MASK), 10, 1000);

	fsl_qspi_select_mem(q, mem->spi);

	if (needs_amba_base_offset(q))
		addr_offset = q->memmap_phy;

	qspi_writel(q,
		    q->selected * q->devtype_data->ahb_buf_size + addr_offset,
		    base + QUADSPI_SFAR);

	qspi_writel(q, qspi_readl(q, base + QUADSPI_MCR) |
		    QUADSPI_MCR_CLR_RXF_MASK | QUADSPI_MCR_CLR_TXF_MASK,
		    base + QUADSPI_MCR);

	qspi_writel(q, QUADSPI_SPTRCLR_BFPTRC | QUADSPI_SPTRCLR_IPPTRC,
		    base + QUADSPI_SPTRCLR);

	qspi_writel(q, invalid_mstrid, base + QUADSPI_BUF0CR);
	qspi_writel(q, invalid_mstrid, base + QUADSPI_BUF1CR);
	qspi_writel(q, invalid_mstrid, base + QUADSPI_BUF2CR);

	fsl_qspi_prepare_lut(q, op);

	/*
	 * If we have large chunks of data, we read them through the AHB bus
	 * by accessing the mapped memory. In all other cases we use
	 * IP commands to access the flash.
	 */
	if (op->data.nbytes > (q->devtype_data->rxfifo - 4) &&
	    op->data.dir == SPI_MEM_DATA_IN) {
		fsl_qspi_read_ahb(q, op);
	} else {
		qspi_writel(q, QUADSPI_RBCT_WMRK_MASK |
			    QUADSPI_RBCT_RXBRD_USEIPS, base + QUADSPI_RBCT);

		if (op->data.nbytes && op->data.dir == SPI_MEM_DATA_OUT)
			fsl_qspi_fill_txfifo(q, op);

		err = fsl_qspi_do_op(q, op);
	}

	/* Invalidate the data in the AHB buffer. */
	fsl_qspi_invalidate(q);

	mutex_unlock(&q->lock);

	return err;
}

static int fsl_qspi_adjust_op_size(struct spi_mem *mem, struct spi_mem_op *op)
{
	struct fsl_qspi *q = spi_controller_get_devdata(mem->spi->master);

	if (op->data.dir == SPI_MEM_DATA_OUT) {
		if (op->data.nbytes > q->devtype_data->txfifo)
			op->data.nbytes = q->devtype_data->txfifo;
	} else {
		if (op->data.nbytes > q->devtype_data->ahb_buf_size)
			op->data.nbytes = q->devtype_data->ahb_buf_size;
		else if (op->data.nbytes > (q->devtype_data->rxfifo - 4))
			op->data.nbytes = ALIGN_DOWN(op->data.nbytes, 8);
	}

	return 0;
}

static int fsl_qspi_default_setup(struct fsl_qspi *q)
{
	void __iomem *base = q->iobase;
	u32 reg, addr_offset = 0;
	int ret;

	/* disable and unprepare clock to avoid glitch pass to controller */
	fsl_qspi_clk_disable_unprep(q);

	/* the default frequency, we will change it later if necessary. */
	ret = clk_set_rate(q->clk, 66000000);
	if (ret)
		return ret;

	ret = fsl_qspi_clk_prep_enable(q);
	if (ret)
		return ret;

	/* Reset the module */
	qspi_writel(q, QUADSPI_MCR_SWRSTSD_MASK | QUADSPI_MCR_SWRSTHD_MASK,
		    base + QUADSPI_MCR);
	udelay(1);

	/* Disable the module */
	qspi_writel(q, QUADSPI_MCR_MDIS_MASK | QUADSPI_MCR_RESERVED_MASK,
		    base + QUADSPI_MCR);

	/*
	 * Previous boot stages (BootROM, bootloader) might have used DDR
	 * mode and did not clear the TDH bits. As we currently use SDR mode
	 * only, clear the TDH bits if necessary.
	 */
	if (needs_tdh_setting(q))
		qspi_writel(q, qspi_readl(q, base + QUADSPI_FLSHCR) &
			    ~QUADSPI_FLSHCR_TDH_MASK,
			    base + QUADSPI_FLSHCR);

	reg = qspi_readl(q, base + QUADSPI_SMPR);
	qspi_writel(q, reg & ~(QUADSPI_SMPR_FSDLY_MASK
			| QUADSPI_SMPR_FSPHS_MASK
			| QUADSPI_SMPR_HSENA_MASK
			| QUADSPI_SMPR_DDRSMP_MASK), base + QUADSPI_SMPR);

	/* We only use the buffer3 for AHB read */
	qspi_writel(q, 0, base + QUADSPI_BUF0IND);
	qspi_writel(q, 0, base + QUADSPI_BUF1IND);
	qspi_writel(q, 0, base + QUADSPI_BUF2IND);

	qspi_writel(q, QUADSPI_BFGENCR_SEQID(SEQID_LUT),
		    q->iobase + QUADSPI_BFGENCR);
	qspi_writel(q, QUADSPI_RBCT_WMRK_MASK, base + QUADSPI_RBCT);
	qspi_writel(q, QUADSPI_BUF3CR_ALLMST_MASK |
		    QUADSPI_BUF3CR_ADATSZ(q->devtype_data->ahb_buf_size / 8),
		    base + QUADSPI_BUF3CR);

	if (needs_amba_base_offset(q))
		addr_offset = q->memmap_phy;

	/*
	 * In HW there can be a maximum of four chips on two buses with
	 * two chip selects on each bus. We use four chip selects in SW
	 * to differentiate between the four chips.
	 * We use ahb_buf_size for each chip and set SFA1AD, SFA2AD, SFB1AD,
	 * SFB2AD accordingly.
	 */
	qspi_writel(q, q->devtype_data->ahb_buf_size + addr_offset,
		    base + QUADSPI_SFA1AD);
	qspi_writel(q, q->devtype_data->ahb_buf_size * 2 + addr_offset,
		    base + QUADSPI_SFA2AD);
	qspi_writel(q, q->devtype_data->ahb_buf_size * 3 + addr_offset,
		    base + QUADSPI_SFB1AD);
	qspi_writel(q, q->devtype_data->ahb_buf_size * 4 + addr_offset,
		    base + QUADSPI_SFB2AD);

	q->selected = -1;

	/* Enable the module */
	qspi_writel(q, QUADSPI_MCR_RESERVED_MASK | QUADSPI_MCR_END_CFG_MASK,
		    base + QUADSPI_MCR);

	/* clear all interrupt status */
	qspi_writel(q, 0xffffffff, q->iobase + QUADSPI_FR);

	/* enable the interrupt */
	qspi_writel(q, QUADSPI_RSER_TFIE, q->iobase + QUADSPI_RSER);

	return 0;
}

static const char *fsl_qspi_get_name(struct spi_mem *mem)
{
	struct fsl_qspi *q = spi_controller_get_devdata(mem->spi->master);
	struct device *dev = &mem->spi->dev;
	const char *name;

	/*
	 * In order to keep mtdparts compatible with the old MTD driver at
	 * mtd/spi-nor/fsl-quadspi.c, we set a custom name derived from the
	 * platform_device of the controller.
	 */
	if (of_get_available_child_count(q->dev->of_node) == 1)
		return dev_name(q->dev);

	name = devm_kasprintf(dev, GFP_KERNEL,
			      "%s-%d", dev_name(q->dev),
			      mem->spi->chip_select);

	if (!name) {
		dev_err(dev, "failed to get memory for custom flash name\n");
		return ERR_PTR(-ENOMEM);
	}

	return name;
}

static const struct spi_controller_mem_ops fsl_qspi_mem_ops = {
	.adjust_op_size = fsl_qspi_adjust_op_size,
	.supports_op = fsl_qspi_supports_op,
	.exec_op = fsl_qspi_exec_op,
	.get_name = fsl_qspi_get_name,
};

static int fsl_qspi_probe(struct platform_device *pdev)
{
	struct spi_controller *ctlr;
	struct device *dev = &pdev->dev;
	struct device_node *np = dev->of_node;
	struct resource *res;
	struct fsl_qspi *q;
	int ret;

	ctlr = spi_alloc_master(&pdev->dev, sizeof(*q));
	if (!ctlr)
		return -ENOMEM;

	ctlr->mode_bits = SPI_RX_DUAL | SPI_RX_QUAD |
			  SPI_TX_DUAL | SPI_TX_QUAD;

	q = spi_controller_get_devdata(ctlr);
	q->dev = dev;
	q->devtype_data = of_device_get_match_data(dev);
	if (!q->devtype_data) {
		ret = -ENODEV;
		goto err_put_ctrl;
	}

	platform_set_drvdata(pdev, q);

	/* find the resources */
	res = platform_get_resource_byname(pdev, IORESOURCE_MEM, "QuadSPI");
	q->iobase = devm_ioremap_resource(dev, res);
	if (IS_ERR(q->iobase)) {
		ret = PTR_ERR(q->iobase);
		goto err_put_ctrl;
	}

	res = platform_get_resource_byname(pdev, IORESOURCE_MEM,
					"QuadSPI-memory");
	q->ahb_addr = devm_ioremap_resource(dev, res);
	if (IS_ERR(q->ahb_addr)) {
		ret = PTR_ERR(q->ahb_addr);
		goto err_put_ctrl;
	}

	q->memmap_phy = res->start;

	/* find the clocks */
	q->clk_en = devm_clk_get(dev, "qspi_en");
	if (IS_ERR(q->clk_en)) {
		ret = PTR_ERR(q->clk_en);
		goto err_put_ctrl;
	}

	q->clk = devm_clk_get(dev, "qspi");
	if (IS_ERR(q->clk)) {
		ret = PTR_ERR(q->clk);
		goto err_put_ctrl;
	}

	ret = fsl_qspi_clk_prep_enable(q);
	if (ret) {
		dev_err(dev, "can not enable the clock\n");
		goto err_put_ctrl;
	}

	/* find the irq */
	ret = platform_get_irq(pdev, 0);
	if (ret < 0)
		goto err_disable_clk;

	ret = devm_request_irq(dev, ret,
			fsl_qspi_irq_handler, 0, pdev->name, q);
	if (ret) {
		dev_err(dev, "failed to request irq: %d\n", ret);
		goto err_disable_clk;
	}

	mutex_init(&q->lock);

	ctlr->bus_num = -1;
	ctlr->num_chipselect = 4;
	ctlr->mem_ops = &fsl_qspi_mem_ops;

	fsl_qspi_default_setup(q);

	ctlr->dev.of_node = np;

	ret = devm_spi_register_controller(dev, ctlr);
	if (ret)
		goto err_destroy_mutex;

	return 0;

err_destroy_mutex:
	mutex_destroy(&q->lock);

err_disable_clk:
	fsl_qspi_clk_disable_unprep(q);

err_put_ctrl:
	spi_controller_put(ctlr);

	dev_err(dev, "Freescale QuadSPI probe failed\n");
	return ret;
}

static int fsl_qspi_remove(struct platform_device *pdev)
{
	struct fsl_qspi *q = platform_get_drvdata(pdev);

	/* disable the hardware */
	qspi_writel(q, QUADSPI_MCR_MDIS_MASK, q->iobase + QUADSPI_MCR);
	qspi_writel(q, 0x0, q->iobase + QUADSPI_RSER);

	fsl_qspi_clk_disable_unprep(q);

	mutex_destroy(&q->lock);

	return 0;
}

static int fsl_qspi_suspend(struct device *dev)
{
	return 0;
}

static int fsl_qspi_resume(struct device *dev)
{
	struct fsl_qspi *q = dev_get_drvdata(dev);

	fsl_qspi_default_setup(q);

	return 0;
}

static const struct of_device_id fsl_qspi_dt_ids[] = {
	{ .compatible = "fsl,vf610-qspi", .data = &vybrid_data, },
	{ .compatible = "fsl,imx6sx-qspi", .data = &imx6sx_data, },
	{ .compatible = "fsl,imx7d-qspi", .data = &imx7d_data, },
	{ .compatible = "fsl,imx6ul-qspi", .data = &imx6ul_data, },
	{ .compatible = "fsl,ls1021a-qspi", .data = &ls1021a_data, },
	{ .compatible = "fsl,ls2080a-qspi", .data = &ls2080a_data, },
	{ /* sentinel */ }
};
MODULE_DEVICE_TABLE(of, fsl_qspi_dt_ids);

static const struct dev_pm_ops fsl_qspi_pm_ops = {
	.suspend	= fsl_qspi_suspend,
	.resume		= fsl_qspi_resume,
};

static struct platform_driver fsl_qspi_driver = {
	.driver = {
		.name	= "fsl-quadspi",
		.of_match_table = fsl_qspi_dt_ids,
		.pm =   &fsl_qspi_pm_ops,
	},
	.probe          = fsl_qspi_probe,
	.remove		= fsl_qspi_remove,
};
module_platform_driver(fsl_qspi_driver);

MODULE_DESCRIPTION("Freescale QuadSPI Controller Driver");
MODULE_AUTHOR("Freescale Semiconductor Inc.");
MODULE_AUTHOR("Boris Brezillon <bbrezillon@kernel.org>");
MODULE_AUTHOR("Frieder Schrempf <frieder.schrempf@kontron.de>");
MODULE_AUTHOR("Yogesh Gaur <yogeshnarayan.gaur@nxp.com>");
MODULE_AUTHOR("Suresh Gupta <suresh.gupta@nxp.com>");
MODULE_LICENSE("GPL v2");<|MERGE_RESOLUTION|>--- conflicted
+++ resolved
@@ -63,17 +63,15 @@
 #define QUADSPI_IPCR			0x08
 #define QUADSPI_IPCR_SEQID(x)		((x) << 24)
 
-<<<<<<< HEAD
+#define QUADSPI_FLSHCR			0x0c
+#define QUADSPI_FLSHCR_TCSS_MASK	GENMASK(3, 0)
+#define QUADSPI_FLSHCR_TCSH_MASK	GENMASK(11, 8)
+#define QUADSPI_FLSHCR_TDH_MASK		GENMASK(17, 16)
+
 #define QUADSPI_BUF0CR                  0x10
 #define QUADSPI_BUF1CR                  0x14
 #define QUADSPI_BUF2CR                  0x18
 #define QUADSPI_BUFXCR_INVALID_MSTRID   0xe
-=======
-#define QUADSPI_FLSHCR			0x0c
-#define QUADSPI_FLSHCR_TCSS_MASK	GENMASK(3, 0)
-#define QUADSPI_FLSHCR_TCSH_MASK	GENMASK(11, 8)
-#define QUADSPI_FLSHCR_TDH_MASK		GENMASK(17, 16)
->>>>>>> f6910679
 
 #define QUADSPI_BUF3CR			0x1c
 #define QUADSPI_BUF3CR_ALLMST_MASK	BIT(31)
