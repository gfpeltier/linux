/*
 * builtin-record.c
 *
 * Builtin record command: Record the profile of a workload
 * (or a CPU, or a PID) into the perf.data output file - for
 * later analysis via perf report.
 */
#include "builtin.h"

#include "perf.h"

#include "util/util.h"
#include "util/parse-options.h"
#include "util/parse-events.h"
#include "util/string.h"

#include "util/header.h"
#include "util/event.h"
#include "util/debug.h"
<<<<<<< HEAD
=======
#include "util/session.h"
>>>>>>> 2fbe74b9
#include "util/symbol.h"

#include <unistd.h>
#include <sched.h>

static int			fd[MAX_NR_CPUS][MAX_COUNTERS];

static long			default_interval		=      0;

static int			nr_cpus				=      0;
static unsigned int		page_size;
static unsigned int		mmap_pages			=    128;
static int			freq				=   1000;
static int			output;
static const char		*output_name			= "perf.data";
static int			group				=      0;
static unsigned int		realtime_prio			=      0;
static int			raw_samples			=      0;
static int			system_wide			=      0;
static int			profile_cpu			=     -1;
static pid_t			target_pid			=     -1;
static pid_t			child_pid			=     -1;
static int			inherit				=      1;
static int			force				=      0;
static int			append_file			=      0;
static int			call_graph			=      0;
static int			inherit_stat			=      0;
static int			no_samples			=      0;
static int			sample_address			=      0;
static int			multiplex			=      0;
static int			multiplex_fd			=     -1;

static long			samples				=      0;
static struct timeval		last_read;
static struct timeval		this_read;

static u64			bytes_written			=      0;

static struct pollfd		event_array[MAX_NR_CPUS * MAX_COUNTERS];

static int			nr_poll				=      0;
static int			nr_cpu				=      0;

static int			file_new			=      1;

<<<<<<< HEAD
struct perf_header		*header				=   NULL;
=======
static struct perf_session	*session;
>>>>>>> 2fbe74b9

struct mmap_data {
	int			counter;
	void			*base;
	unsigned int		mask;
	unsigned int		prev;
};

static struct mmap_data		mmap_array[MAX_NR_CPUS][MAX_COUNTERS];

static unsigned long mmap_read_head(struct mmap_data *md)
{
	struct perf_event_mmap_page *pc = md->base;
	long head;

	head = pc->data_head;
	rmb();

	return head;
}

static void mmap_write_tail(struct mmap_data *md, unsigned long tail)
{
	struct perf_event_mmap_page *pc = md->base;

	/*
	 * ensure all reads are done before we write the tail out.
	 */
	/* mb(); */
	pc->data_tail = tail;
}

static void write_output(void *buf, size_t size)
{
	while (size) {
		int ret = write(output, buf, size);

		if (ret < 0)
			die("failed to write");

		size -= ret;
		buf += ret;

		bytes_written += ret;
	}
}

static void write_event(event_t *buf, size_t size)
{
	/*
	* Add it to the list of DSOs, so that when we finish this
	 * record session we can pick the available build-ids.
	 */
	if (buf->header.type == PERF_RECORD_MMAP)
		dsos__findnew(buf->mmap.filename);

	write_output(buf, size);
}

<<<<<<< HEAD
static int process_synthesized_event(event_t *event)
=======
static int process_synthesized_event(event_t *event,
				     struct perf_session *self __used)
>>>>>>> 2fbe74b9
{
	write_event(event, event->header.size);
	return 0;
}

static void mmap_read(struct mmap_data *md)
{
	unsigned int head = mmap_read_head(md);
	unsigned int old = md->prev;
	unsigned char *data = md->base + page_size;
	unsigned long size;
	void *buf;
	int diff;

	gettimeofday(&this_read, NULL);

	/*
	 * If we're further behind than half the buffer, there's a chance
	 * the writer will bite our tail and mess up the samples under us.
	 *
	 * If we somehow ended up ahead of the head, we got messed up.
	 *
	 * In either case, truncate and restart at head.
	 */
	diff = head - old;
	if (diff < 0) {
		struct timeval iv;
		unsigned long msecs;

		timersub(&this_read, &last_read, &iv);
		msecs = iv.tv_sec*1000 + iv.tv_usec/1000;

		fprintf(stderr, "WARNING: failed to keep up with mmap data."
				"  Last read %lu msecs ago.\n", msecs);

		/*
		 * head points to a known good entry, start there.
		 */
		old = head;
	}

	last_read = this_read;

	if (old != head)
		samples++;

	size = head - old;

	if ((old & md->mask) + size != (head & md->mask)) {
		buf = &data[old & md->mask];
		size = md->mask + 1 - (old & md->mask);
		old += size;

		write_event(buf, size);
	}

	buf = &data[old & md->mask];
	size = head - old;
	old += size;

	write_event(buf, size);

	md->prev = old;
	mmap_write_tail(md, old);
}

static volatile int done = 0;
static volatile int signr = -1;

static void sig_handler(int sig)
{
	done = 1;
	signr = sig;
}

static void sig_atexit(void)
{
	if (child_pid != -1)
		kill(child_pid, SIGTERM);

	if (signr == -1)
		return;

	signal(signr, SIG_DFL);
	kill(getpid(), signr);
}

static int group_fd;

static struct perf_header_attr *get_header_attr(struct perf_event_attr *a, int nr)
{
	struct perf_header_attr *h_attr;

	if (nr < session->header.attrs) {
		h_attr = session->header.attr[nr];
	} else {
		h_attr = perf_header_attr__new(a);
		if (h_attr != NULL)
<<<<<<< HEAD
			if (perf_header__add_attr(header, h_attr) < 0) {
=======
			if (perf_header__add_attr(&session->header, h_attr) < 0) {
>>>>>>> 2fbe74b9
				perf_header_attr__delete(h_attr);
				h_attr = NULL;
			}
	}

	return h_attr;
}

static void create_counter(int counter, int cpu, pid_t pid)
{
	char *filter = filters[counter];
	struct perf_event_attr *attr = attrs + counter;
	struct perf_header_attr *h_attr;
	int track = !counter; /* only the first counter needs these */
	int ret;
	struct {
		u64 count;
		u64 time_enabled;
		u64 time_running;
		u64 id;
	} read_data;

	attr->read_format	= PERF_FORMAT_TOTAL_TIME_ENABLED |
				  PERF_FORMAT_TOTAL_TIME_RUNNING |
				  PERF_FORMAT_ID;

	attr->sample_type	|= PERF_SAMPLE_IP | PERF_SAMPLE_TID;

	if (freq) {
		attr->sample_type	|= PERF_SAMPLE_PERIOD;
		attr->freq		= 1;
		attr->sample_freq	= freq;
	}

	if (no_samples)
		attr->sample_freq = 0;

	if (inherit_stat)
		attr->inherit_stat = 1;

	if (sample_address)
		attr->sample_type	|= PERF_SAMPLE_ADDR;

	if (call_graph)
		attr->sample_type	|= PERF_SAMPLE_CALLCHAIN;

	if (raw_samples) {
		attr->sample_type	|= PERF_SAMPLE_TIME;
		attr->sample_type	|= PERF_SAMPLE_RAW;
		attr->sample_type	|= PERF_SAMPLE_CPU;
	}

	attr->mmap		= track;
	attr->comm		= track;
	attr->inherit		= inherit;
	attr->disabled		= 1;

try_again:
	fd[nr_cpu][counter] = sys_perf_event_open(attr, pid, cpu, group_fd, 0);

	if (fd[nr_cpu][counter] < 0) {
		int err = errno;

		if (err == EPERM || err == EACCES)
			die("Permission error - are you root?\n");
		else if (err ==  ENODEV && profile_cpu != -1)
			die("No such device - did you specify an out-of-range profile CPU?\n");

		/*
		 * If it's cycles then fall back to hrtimer
		 * based cpu-clock-tick sw counter, which
		 * is always available even if no PMU support:
		 */
		if (attr->type == PERF_TYPE_HARDWARE
			&& attr->config == PERF_COUNT_HW_CPU_CYCLES) {

			if (verbose)
				warning(" ... trying to fall back to cpu-clock-ticks\n");
			attr->type = PERF_TYPE_SOFTWARE;
			attr->config = PERF_COUNT_SW_CPU_CLOCK;
			goto try_again;
		}
		printf("\n");
		error("perfcounter syscall returned with %d (%s)\n",
			fd[nr_cpu][counter], strerror(err));

#if defined(__i386__) || defined(__x86_64__)
		if (attr->type == PERF_TYPE_HARDWARE && err == EOPNOTSUPP)
			die("No hardware sampling interrupt available. No APIC? If so then you can boot the kernel with the \"lapic\" boot parameter to force-enable it.\n");
#endif

		die("No CONFIG_PERF_EVENTS=y kernel support configured?\n");
		exit(-1);
	}

	h_attr = get_header_attr(attr, counter);
	if (h_attr == NULL)
		die("nomem\n");

	if (!file_new) {
		if (memcmp(&h_attr->attr, attr, sizeof(*attr))) {
			fprintf(stderr, "incompatible append\n");
			exit(-1);
		}
	}

	if (read(fd[nr_cpu][counter], &read_data, sizeof(read_data)) == -1) {
		perror("Unable to read perf file descriptor\n");
		exit(-1);
	}

	if (perf_header_attr__add_id(h_attr, read_data.id) < 0) {
		pr_warning("Not enough memory to add id\n");
		exit(-1);
	}

	assert(fd[nr_cpu][counter] >= 0);
	fcntl(fd[nr_cpu][counter], F_SETFL, O_NONBLOCK);

	/*
	 * First counter acts as the group leader:
	 */
	if (group && group_fd == -1)
		group_fd = fd[nr_cpu][counter];
	if (multiplex && multiplex_fd == -1)
		multiplex_fd = fd[nr_cpu][counter];

	if (multiplex && fd[nr_cpu][counter] != multiplex_fd) {

		ret = ioctl(fd[nr_cpu][counter], PERF_EVENT_IOC_SET_OUTPUT, multiplex_fd);
		assert(ret != -1);
	} else {
		event_array[nr_poll].fd = fd[nr_cpu][counter];
		event_array[nr_poll].events = POLLIN;
		nr_poll++;

		mmap_array[nr_cpu][counter].counter = counter;
		mmap_array[nr_cpu][counter].prev = 0;
		mmap_array[nr_cpu][counter].mask = mmap_pages*page_size - 1;
		mmap_array[nr_cpu][counter].base = mmap(NULL, (mmap_pages+1)*page_size,
				PROT_READ|PROT_WRITE, MAP_SHARED, fd[nr_cpu][counter], 0);
		if (mmap_array[nr_cpu][counter].base == MAP_FAILED) {
			error("failed to mmap with %d (%s)\n", errno, strerror(errno));
			exit(-1);
		}
	}

	if (filter != NULL) {
		ret = ioctl(fd[nr_cpu][counter],
			    PERF_EVENT_IOC_SET_FILTER, filter);
		if (ret) {
			error("failed to set filter with %d (%s)\n", errno,
			      strerror(errno));
			exit(-1);
		}
	}

	ioctl(fd[nr_cpu][counter], PERF_EVENT_IOC_ENABLE);
}

static void open_counters(int cpu, pid_t pid)
{
	int counter;

	group_fd = -1;
	for (counter = 0; counter < nr_counters; counter++)
		create_counter(counter, cpu, pid);

	nr_cpu++;
}

static void atexit_header(void)
{
	session->header.data_size += bytes_written;

<<<<<<< HEAD
	perf_header__write(header, output, true);
=======
	perf_header__write(&session->header, output, true);
>>>>>>> 2fbe74b9
}

static int __cmd_record(int argc __used, const char **argv)
{
	int i, counter;
	struct stat st;
	pid_t pid = 0;
	int flags;
	int err;
	unsigned long waking = 0;
	int child_ready_pipe[2], go_pipe[2];
	char buf;

	page_size = sysconf(_SC_PAGE_SIZE);
	nr_cpus = sysconf(_SC_NPROCESSORS_ONLN);
	assert(nr_cpus <= MAX_NR_CPUS);
	assert(nr_cpus >= 0);

	atexit(sig_atexit);
	signal(SIGCHLD, sig_handler);
	signal(SIGINT, sig_handler);

	if (pipe(child_ready_pipe) < 0 || pipe(go_pipe) < 0) {
		perror("failed to create pipes");
		exit(-1);
	}

	if (!stat(output_name, &st) && st.st_size) {
		if (!force) {
			if (!append_file) {
				pr_err("Error, output file %s exists, use -A "
				       "to append or -f to overwrite.\n",
				       output_name);
				exit(-1);
			}
		} else {
			char oldname[PATH_MAX];
			snprintf(oldname, sizeof(oldname), "%s.old",
				 output_name);
			unlink(oldname);
			rename(output_name, oldname);
		}
	} else {
		append_file = 0;
	}

	flags = O_CREAT|O_RDWR;
	if (append_file)
		file_new = 0;
	else
		flags |= O_TRUNC;

	output = open(output_name, flags, S_IRUSR|S_IWUSR);
	if (output < 0) {
		perror("failed to create output file");
		exit(-1);
	}

<<<<<<< HEAD
	header = perf_header__new();
	if (header == NULL) {
=======
	session = perf_session__new(output_name, O_WRONLY, force);
	if (session == NULL) {
>>>>>>> 2fbe74b9
		pr_err("Not enough memory for reading perf file header\n");
		return -1;
	}

	if (!file_new) {
<<<<<<< HEAD
		err = perf_header__read(header, output);
=======
		err = perf_header__read(&session->header, output);
>>>>>>> 2fbe74b9
		if (err < 0)
			return err;
	}

	if (raw_samples) {
<<<<<<< HEAD
		perf_header__set_feat(header, HEADER_TRACE_INFO);
	} else {
		for (i = 0; i < nr_counters; i++) {
			if (attrs[i].sample_type & PERF_SAMPLE_RAW) {
				perf_header__set_feat(header, HEADER_TRACE_INFO);
=======
		perf_header__set_feat(&session->header, HEADER_TRACE_INFO);
	} else {
		for (i = 0; i < nr_counters; i++) {
			if (attrs[i].sample_type & PERF_SAMPLE_RAW) {
				perf_header__set_feat(&session->header, HEADER_TRACE_INFO);
>>>>>>> 2fbe74b9
				break;
			}
		}
	}
<<<<<<< HEAD

	atexit(atexit_header);

	if (!system_wide) {
		pid = target_pid;
		if (pid == -1)
			pid = getpid();

		open_counters(profile_cpu, pid);
	} else {
		if (profile_cpu != -1) {
			open_counters(profile_cpu, target_pid);
		} else {
			for (i = 0; i < nr_cpus; i++)
				open_counters(i, target_pid);
		}
	}

	if (file_new) {
		err = perf_header__write(header, output, false);
		if (err < 0)
			return err;
	}

	if (!system_wide)
		event__synthesize_thread(pid, process_synthesized_event);
	else
		event__synthesize_threads(process_synthesized_event);
=======

	atexit(atexit_header);
>>>>>>> 2fbe74b9

	if (target_pid == -1) {
		pid = fork();
<<<<<<< HEAD
		if (pid < 0)
			die("failed to fork");

		if (!pid) {
			if (execvp(argv[0], (char **)argv)) {
				perror(argv[0]);
				exit(-1);
			}
		} else {
			/*
			 * Wait a bit for the execv'ed child to appear
			 * and be updated in /proc
			 * FIXME: Do you know a less heuristical solution?
			 */
			usleep(1000);
			event__synthesize_thread(pid,
						 process_synthesized_event);
=======
		if (pid < 0) {
			perror("failed to fork");
			exit(-1);
		}

		if (!pid) {
			close(child_ready_pipe[0]);
			close(go_pipe[1]);
			fcntl(go_pipe[0], F_SETFD, FD_CLOEXEC);

			/*
			 * Do a dummy execvp to get the PLT entry resolved,
			 * so we avoid the resolver overhead on the real
			 * execvp call.
			 */
			execvp("", (char **)argv);

			/*
			 * Tell the parent we're ready to go
			 */
			close(child_ready_pipe[1]);

			/*
			 * Wait until the parent tells us to go.
			 */
			if (read(go_pipe[0], &buf, 1) == -1)
				perror("unable to read pipe");

			execvp(argv[0], (char **)argv);

			perror(argv[0]);
			exit(-1);
>>>>>>> 2fbe74b9
		}

		child_pid = pid;

		if (!system_wide)
			target_pid = pid;

		close(child_ready_pipe[1]);
		close(go_pipe[0]);
		/*
		 * wait for child to settle
		 */
		if (read(child_ready_pipe[0], &buf, 1) == -1) {
			perror("unable to read pipe");
			exit(-1);
		}
		close(child_ready_pipe[0]);
	}


	if ((!system_wide && !inherit) || profile_cpu != -1) {
		open_counters(profile_cpu, target_pid);
	} else {
		for (i = 0; i < nr_cpus; i++)
			open_counters(i, target_pid);
	}

	if (file_new) {
		err = perf_header__write(&session->header, output, false);
		if (err < 0)
			return err;
	}

	if (!system_wide)
		event__synthesize_thread(pid, process_synthesized_event,
					 session);
	else
		event__synthesize_threads(process_synthesized_event, session);

	if (realtime_prio) {
		struct sched_param param;

		param.sched_priority = realtime_prio;
		if (sched_setscheduler(0, SCHED_FIFO, &param)) {
			pr_err("Could not set realtime priority.\n");
			exit(-1);
		}
	}

	/*
	 * Let the child rip
	 */
	close(go_pipe[1]);

	for (;;) {
		int hits = samples;

		for (i = 0; i < nr_cpu; i++) {
			for (counter = 0; counter < nr_counters; counter++) {
				if (mmap_array[i][counter].base)
					mmap_read(&mmap_array[i][counter]);
			}
		}

		if (hits == samples) {
			if (done)
				break;
			err = poll(event_array, nr_poll, -1);
			waking++;
		}

		if (done) {
			for (i = 0; i < nr_cpu; i++) {
				for (counter = 0; counter < nr_counters; counter++)
					ioctl(fd[i][counter], PERF_EVENT_IOC_DISABLE);
			}
		}
	}

	fprintf(stderr, "[ perf record: Woken up %ld times to write data ]\n", waking);

	/*
	 * Approximate RIP event size: 24 bytes.
	 */
	fprintf(stderr,
		"[ perf record: Captured and wrote %.3f MB %s (~%lld samples) ]\n",
		(double)bytes_written / 1024.0 / 1024.0,
		output_name,
		bytes_written / 24);

	return 0;
}

static const char * const record_usage[] = {
	"perf record [<options>] [<command>]",
	"perf record [<options>] -- <command> [<options>]",
	NULL
};

static const struct option options[] = {
	OPT_CALLBACK('e', "event", NULL, "event",
		     "event selector. use 'perf list' to list available events",
		     parse_events),
	OPT_CALLBACK(0, "filter", NULL, "filter",
		     "event filter", parse_filter),
	OPT_INTEGER('p', "pid", &target_pid,
		    "record events on existing pid"),
	OPT_INTEGER('r', "realtime", &realtime_prio,
		    "collect data with this RT SCHED_FIFO priority"),
	OPT_BOOLEAN('R', "raw-samples", &raw_samples,
		    "collect raw sample records from all opened counters"),
	OPT_BOOLEAN('a', "all-cpus", &system_wide,
			    "system-wide collection from all CPUs"),
	OPT_BOOLEAN('A', "append", &append_file,
			    "append to the output file to do incremental profiling"),
	OPT_INTEGER('C', "profile_cpu", &profile_cpu,
			    "CPU to profile on"),
	OPT_BOOLEAN('f', "force", &force,
			"overwrite existing data file"),
	OPT_LONG('c', "count", &default_interval,
		    "event period to sample"),
	OPT_STRING('o', "output", &output_name, "file",
		    "output file name"),
	OPT_BOOLEAN('i', "inherit", &inherit,
		    "child tasks inherit counters"),
	OPT_INTEGER('F', "freq", &freq,
		    "profile at this frequency"),
	OPT_INTEGER('m', "mmap-pages", &mmap_pages,
		    "number of mmap data pages"),
	OPT_BOOLEAN('g', "call-graph", &call_graph,
		    "do call-graph (stack chain/backtrace) recording"),
	OPT_BOOLEAN('v', "verbose", &verbose,
		    "be more verbose (show counter open errors, etc)"),
	OPT_BOOLEAN('s', "stat", &inherit_stat,
		    "per thread counts"),
	OPT_BOOLEAN('d', "data", &sample_address,
		    "Sample addresses"),
	OPT_BOOLEAN('n', "no-samples", &no_samples,
		    "don't sample"),
	OPT_BOOLEAN('M', "multiplex", &multiplex,
		    "multiplex counter output in a single channel"),
	OPT_END()
};

int cmd_record(int argc, const char **argv, const char *prefix __used)
{
	int counter;

	symbol__init(0);

	argc = parse_options(argc, argv, options, record_usage,
			    PARSE_OPT_STOP_AT_NON_OPTION);
	if (!argc && target_pid == -1 && (!system_wide || profile_cpu == -1))
		usage_with_options(record_usage, options);

	symbol__init();

	if (!nr_counters) {
		nr_counters	= 1;
		attrs[0].type	= PERF_TYPE_HARDWARE;
		attrs[0].config = PERF_COUNT_HW_CPU_CYCLES;
	}

	/*
	 * User specified count overrides default frequency.
	 */
	if (default_interval)
		freq = 0;
	else if (freq) {
		default_interval = freq;
	} else {
		fprintf(stderr, "frequency and count are zero, aborting\n");
		exit(EXIT_FAILURE);
	}

	for (counter = 0; counter < nr_counters; counter++) {
		if (attrs[counter].sample_period)
			continue;

		attrs[counter].sample_period = default_interval;
	}

	return __cmd_record(argc, argv);
}<|MERGE_RESOLUTION|>--- conflicted
+++ resolved
@@ -17,10 +17,7 @@
 #include "util/header.h"
 #include "util/event.h"
 #include "util/debug.h"
-<<<<<<< HEAD
-=======
 #include "util/session.h"
->>>>>>> 2fbe74b9
 #include "util/symbol.h"
 
 #include <unistd.h>
@@ -66,11 +63,7 @@
 
 static int			file_new			=      1;
 
-<<<<<<< HEAD
-struct perf_header		*header				=   NULL;
-=======
 static struct perf_session	*session;
->>>>>>> 2fbe74b9
 
 struct mmap_data {
 	int			counter;
@@ -130,12 +123,8 @@
 	write_output(buf, size);
 }
 
-<<<<<<< HEAD
-static int process_synthesized_event(event_t *event)
-=======
 static int process_synthesized_event(event_t *event,
 				     struct perf_session *self __used)
->>>>>>> 2fbe74b9
 {
 	write_event(event, event->header.size);
 	return 0;
@@ -234,11 +223,7 @@
 	} else {
 		h_attr = perf_header_attr__new(a);
 		if (h_attr != NULL)
-<<<<<<< HEAD
-			if (perf_header__add_attr(header, h_attr) < 0) {
-=======
 			if (perf_header__add_attr(&session->header, h_attr) < 0) {
->>>>>>> 2fbe74b9
 				perf_header_attr__delete(h_attr);
 				h_attr = NULL;
 			}
@@ -414,11 +399,7 @@
 {
 	session->header.data_size += bytes_written;
 
-<<<<<<< HEAD
-	perf_header__write(header, output, true);
-=======
 	perf_header__write(&session->header, output, true);
->>>>>>> 2fbe74b9
 }
 
 static int __cmd_record(int argc __used, const char **argv)
@@ -477,100 +458,33 @@
 		exit(-1);
 	}
 
-<<<<<<< HEAD
-	header = perf_header__new();
-	if (header == NULL) {
-=======
 	session = perf_session__new(output_name, O_WRONLY, force);
 	if (session == NULL) {
->>>>>>> 2fbe74b9
 		pr_err("Not enough memory for reading perf file header\n");
 		return -1;
 	}
 
 	if (!file_new) {
-<<<<<<< HEAD
-		err = perf_header__read(header, output);
-=======
 		err = perf_header__read(&session->header, output);
->>>>>>> 2fbe74b9
 		if (err < 0)
 			return err;
 	}
 
 	if (raw_samples) {
-<<<<<<< HEAD
-		perf_header__set_feat(header, HEADER_TRACE_INFO);
-	} else {
-		for (i = 0; i < nr_counters; i++) {
-			if (attrs[i].sample_type & PERF_SAMPLE_RAW) {
-				perf_header__set_feat(header, HEADER_TRACE_INFO);
-=======
 		perf_header__set_feat(&session->header, HEADER_TRACE_INFO);
 	} else {
 		for (i = 0; i < nr_counters; i++) {
 			if (attrs[i].sample_type & PERF_SAMPLE_RAW) {
 				perf_header__set_feat(&session->header, HEADER_TRACE_INFO);
->>>>>>> 2fbe74b9
 				break;
 			}
 		}
 	}
-<<<<<<< HEAD
 
 	atexit(atexit_header);
-
-	if (!system_wide) {
-		pid = target_pid;
-		if (pid == -1)
-			pid = getpid();
-
-		open_counters(profile_cpu, pid);
-	} else {
-		if (profile_cpu != -1) {
-			open_counters(profile_cpu, target_pid);
-		} else {
-			for (i = 0; i < nr_cpus; i++)
-				open_counters(i, target_pid);
-		}
-	}
-
-	if (file_new) {
-		err = perf_header__write(header, output, false);
-		if (err < 0)
-			return err;
-	}
-
-	if (!system_wide)
-		event__synthesize_thread(pid, process_synthesized_event);
-	else
-		event__synthesize_threads(process_synthesized_event);
-=======
-
-	atexit(atexit_header);
->>>>>>> 2fbe74b9
 
 	if (target_pid == -1) {
 		pid = fork();
-<<<<<<< HEAD
-		if (pid < 0)
-			die("failed to fork");
-
-		if (!pid) {
-			if (execvp(argv[0], (char **)argv)) {
-				perror(argv[0]);
-				exit(-1);
-			}
-		} else {
-			/*
-			 * Wait a bit for the execv'ed child to appear
-			 * and be updated in /proc
-			 * FIXME: Do you know a less heuristical solution?
-			 */
-			usleep(1000);
-			event__synthesize_thread(pid,
-						 process_synthesized_event);
-=======
 		if (pid < 0) {
 			perror("failed to fork");
 			exit(-1);
@@ -603,7 +517,6 @@
 
 			perror(argv[0]);
 			exit(-1);
->>>>>>> 2fbe74b9
 		}
 
 		child_pid = pid;
@@ -752,8 +665,6 @@
 {
 	int counter;
 
-	symbol__init(0);
-
 	argc = parse_options(argc, argv, options, record_usage,
 			    PARSE_OPT_STOP_AT_NON_OPTION);
 	if (!argc && target_pid == -1 && (!system_wide || profile_cpu == -1))
